--- conflicted
+++ resolved
@@ -33,9 +33,7 @@
           name: Release to pypi
           command: |
             . venv/bin/activate
-<<<<<<< HEAD
             twine upload --skip-existing dist/*
-
 
 workflows:
   workflow_test_and_deploy_prod:
@@ -43,7 +41,4 @@
       - build:
           filters:
             branches:
-              only: master
-=======
-            twine upload --skip-existing dist/*
->>>>>>> eaa2202a
+              only: master
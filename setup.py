--- conflicted
+++ resolved
@@ -10,11 +10,7 @@
 
 setup(
     name='snowconn',
-<<<<<<< HEAD
     version='3.8',
-=======
-    version='3.7.3',
->>>>>>> 903a6bf1
     description='Python utilities for connection to the Snowflake data '
                 'warehouse',
     url='https://github.com/Daltix/snowconn',
@@ -23,12 +19,8 @@
     packages=['snowconn'],
     install_requires=[
         'wheel==0.32.3',
-<<<<<<< HEAD
         'snowflake-connector-python==2.4.2',
-        'snowflake-sqlalchemy',
-=======
-        'snowflake-sqlalchemy==1.2.4',
->>>>>>> 903a6bf1
+        'snowflake-sqlalchemy>=1.2, <1.3',
     ],
     long_description=long_description,
     long_description_content_type='text/markdown',

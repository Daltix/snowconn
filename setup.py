from setuptools import setup
from os import path


this_directory = path.abspath(path.dirname(__file__))
readme_path = path.join(this_directory, 'README.md')

with open(readme_path, encoding='utf-8') as fh:
    long_description = fh.read()


setup(
    name='snowconn',
<<<<<<< HEAD
    version='3.7.3',
=======
    version='3.7.2',
>>>>>>> b3a098e7
    description='Python utilities for connection to the Snowflake data '
                'warehouse',
    url='https://github.com/Daltix/snowconn',
    author='Daltix NV',
    author_email='snowconn@daltix.com',
    packages=['snowconn'],
    install_requires=[
        'wheel==0.32.3',
        'snowflake-sqlalchemy==1.2.4',
    ],
    long_description=long_description,
    long_description_content_type='text/markdown',
)<|MERGE_RESOLUTION|>--- conflicted
+++ resolved
@@ -8,14 +8,9 @@
 with open(readme_path, encoding='utf-8') as fh:
     long_description = fh.read()
 
-
 setup(
     name='snowconn',
-<<<<<<< HEAD
     version='3.7.3',
-=======
-    version='3.7.2',
->>>>>>> b3a098e7
     description='Python utilities for connection to the Snowflake data '
                 'warehouse',
     url='https://github.com/Daltix/snowconn',

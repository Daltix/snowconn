--- conflicted
+++ resolved
@@ -33,8 +33,7 @@
         self.close()
 
     @classmethod
-<<<<<<< HEAD
-    def autoconnect(cls, method: str = 'snowsql', *args, **kwargs):
+    def connect(cls, method: str = 'local', *args, **kwargs):
         """
         Generic connect method
 
@@ -44,122 +43,75 @@
         """
         if method == 'secretsmanager':
             return cls.connect_secretsmanager(*args, **kwargs)
-        elif method == 'snowsql':
-            return cls.connect_snowsql(*args, **kwargs)
+        elif method == 'local':
+            return cls.connect_local(*args, **kwargs)
         else:
             raise InvalidMethodException(f'method {method} is not a valid connection method. Valid methods are "secretsmanager" and "snowsql"')
 
     @classmethod
-    def connect_snowsql(cls, db: str = 'public', schema: str = 'public',
+    def connect_local(cls, db: str = 'public', schema: str = 'public',
                 autocommit: bool = True, role=None, warehouse=None):
-=======
-    def connect(cls, db: str = 'public', schema: str = 'public',
-                autocommit: bool = True, role=None, warehouse=None,
-                local_creds_path=None):
->>>>>>> 903a6bf1
         """
         Creates an engine and connection to the specified snowflake
-        db using your snowsql credentials.
+        db using your local snowsql credentials.
         """
         conn = cls()
-        conn._connect(
-            db=db,
-            schema=schema,
-            autocommit=autocommit,
-            role=role,
-            warehouse=warehouse,
-            credsman_name=None,
-            aws_region_name=None,
-            aws_access_key_id=None,
-            aws_secret_access_key=None,
-            fallback_to_local_creds=False,
-            local_creds_path=local_creds_path,
-        )
+        creds = conn._get_local_creds()
+        conn._create_engine(
+            creds, db, schema, autocommit=autocommit, role=role,
+            warehouse=warehouse)
         return conn
+
+    def _get_local_creds(self, local_creds_path: str = None):
+        home = os.path.expanduser("~")
+        snowsql_config = local_creds_path if local_creds_path else f'{home}/.snowsql/config'
+
+        if not os.path.exists(snowsql_config):
+            raise RuntimeError(
+                f'No snowsql config found in {snowsql_config}. '
+                f'Please install snowsql and add in your snowflake '
+                f'login credentials to the config file.'
+            )
+
+        config = configparser.ConfigParser()
+        config.read(snowsql_config)
+
+        return {
+            'AUTHENTICATOR': config['connections'].get('authenticator'),
+            'USERNAME': config['connections']['username'],
+            'PASSWORD': config['connections']['password'],
+            'ACCOUNT': config['connections']['accountname'],
+            'ROLE': config['connections'].get('rolename'),
+        }
 
     @classmethod
     def connect_secretsmanager(cls, credsman_name: str, db: str = 'public',
                          schema: str = 'public', autocommit: bool = True,
-                         role: str = None, region_name='eu-west-1',
+                         role: str = None, aws_region_name='eu-west-1',
                          aws_access_key_id=None, aws_secret_access_key=None,
                          warehouse=None, fallback_to_local_creds=False,
-                         local_creds_path=None):
+                         local_creds_path=None, region_name=None):
         """
         Creates an engine and connection to the specified snowflake db using
         credentials from AWS secrets manager (optionally falling back to
         local credentials)
         """
-<<<<<<< HEAD
-        conn = cls()
-        conn._credsman_connect(
-            credsman_name, db, schema, autocommit=autocommit, role=role,
-            region_name=region_name, aws_access_key_id=aws_access_key_id,
-            aws_secret_access_key=aws_secret_access_key, warehouse=warehouse,
-            fallback_to_local_creds=fallback_to_local_creds
-        )
+        if region_name:
+            raiseDeprecationWarning("""
+                The argument 'region_name' will be deprecated in future versions.
+                Please use 'region_name' instead
+            """)
+            aws_region_name = region_name
+        conn = SnowConn()
+        creds = conn._get_secretsmanager_creds(credsman_name, aws_region_name,
+                aws_access_key_id, aws_secret_access_key)
+        conn._create_engine(creds, db, schema, autocommit, role, warehouse)
         return conn
 
-    @classmethod
-    def connect(cls, *args, **kwargs):
-        """
-        Legacy connection
-        """
-        return cls.connect_snowsql(*args, **kwargs)
-
-    @classmethod
-    def credsman_connect(cls, *args, **kwargs):
-        """
-        Legacy connection
-        """
-        return cls.connect_secretsmanager(*args, **kwargs)
-
-    def get_alchemy_engine(self):
-        """
-        Returns the sqlalchemy engine that is the result of a call to
-        either connect() or credsman_connect()
-        """
-        return self._alchemy_engine
-=======
-        conn = SnowConn()
-        conn._connect(
-            db=db,
-            schema=schema,
-            autocommit=autocommit,
-            role=role,
-            warehouse=warehouse,
-            credsman_name=credsman_name,
-            aws_region_name=aws_region_name,
-            aws_access_key_id=aws_access_key_id,
-            aws_secret_access_key=aws_secret_access_key,
-            fallback_to_local_creds=fallback_to_local_creds,
-            local_creds_path=local_creds_path,
-        )
-        return conn
-
-    def _connect(self, db: str, schema: str, autocommit: bool, role: str, warehouse:str,
-                credsman_name: str, aws_region_name: str, aws_access_key_id: str,
-                aws_secret_access_key: str, fallback_to_local_creds: bool, local_creds_path: str):
->>>>>>> 903a6bf1
-
-        creds = None
-
-        # Try to get credentials from AWS secrets manager
-        if credsman_name:
-            creds = self._get_credsman_creds(credsman_name, aws_region_name,
-                aws_access_key_id, aws_secret_access_key)
-
-        # Try to get local credentials if:
-        # 1. No credsman_name was passed or
-        # 2. fallback_to_local_creds is True and an invalid credsman_name was passed
-        if (not credsman_name) or (creds is None and credsman_name and fallback_to_local_creds):
-            creds = self._get_local_creds(local_creds_path)
-
-        if creds:
-            self._create_engine(creds, db, schema, autocommit, role, warehouse)
-        else:
-            raise RuntimeError('Cannot create engine: missing credentials')
-
-    def _get_credsman_creds(self, credsman_name: str, aws_region_name: str,
+    # legacy connector
+    credsman_connect = connect_secretsmanager
+
+    def _get_secretsmanager_creds(self, credsman_name: str, region_name: str,
                         aws_access_key_id: str, aws_secret_access_key: str):
         aws_creds = {};
         if aws_access_key_id and aws_secret_access_key:
@@ -182,30 +134,14 @@
                 return None
             else:
                 raise error
-
         return json.loads(get_secret_value_response['SecretString'])
 
-    def _get_local_creds(self, local_creds_path: str):
-        home = os.path.expanduser("~")
-        snowsql_config = local_creds_path if local_creds_path else f'{home}/.snowsql/config'
-
-        if not os.path.exists(snowsql_config):
-            raise RuntimeError(
-                f'No snowsql config found in {snowsql_config}. '
-                f'Please install snowsql and add in your snowflake '
-                f'login credentials to the config file.'
-            )
-
-        config = configparser.ConfigParser()
-        config.read(snowsql_config)
-
-        return {
-            'AUTHENTICATOR': config['connections'].get('authenticator'),
-            'USERNAME': config['connections']['username'],
-            'PASSWORD': config['connections']['password'],
-            'ACCOUNT': config['connections']['accountname'],
-            'ROLE': config['connections'].get('rolename'),
-        }
+    def get_alchemy_engine(self):
+        """
+        Returns the sqlalchemy engine that is the result of a call to
+        either connect() or credsman_connect()
+        """
+        return self._alchemy_engine
 
     def _create_engine(self, creds: dict, db: str, schema: str,
                        autocommit: bool = True, role: str = None,
@@ -340,7 +276,7 @@
         not a requirement of this package due to its weight.
         :param sql: string containing a single SQL statement
         :param lowercase_columns: boolean, wether or not to lowercase column names
-        (snowflake fetch_pandas_all returns uppercase)
+        (snowflake connector fetch_pandas_all returns uppercase)
         :return: pandas DataFrame
         """
         try:
